
import React, { useState, useMemo, useCallback, useEffect, useRef } from 'react';
import {
  Stack,
  Text,
  Icon,
  mergeStyles,
  MessageBar,
  MessageBarType,
  Link,
  IconButton,
  PrimaryButton,
  DefaultButton,
  Modal,
  initializeIcons,
} from '@fluentui/react';
import {
  BarChart,
  Bar,
  CartesianGrid,
// invisible change
  Tooltip,
  ResponsiveContainer,
  Legend,
  LabelList,
  XAxis,
  YAxis,
} from 'recharts';
import { parseISO, startOfMonth, format, isValid } from 'date-fns';
import { Enquiry, POID, UserData } from '../../app/functionality/types';
import EnquiryLineItem from './EnquiryLineItem';
import NewUnclaimedEnquiryCard from './NewUnclaimedEnquiryCard';
import ClaimedEnquiryCard from './ClaimedEnquiryCard';
import EnquiryApiDebugger from '../../components/EnquiryApiDebugger';
import GroupedEnquiryCard from './GroupedEnquiryCard';
import { GroupedEnquiry, getMixedEnquiryDisplay, isGroupedEnquiry } from './enquiryGrouping';
import PitchBuilder from './PitchBuilder';
import EnquiryCalls from './EnquiryCalls';
import EnquiryEmails from './EnquiryEmails';
import { colours } from '../../app/styles/colours';
import ToggleSwitch from '../../components/ToggleSwitch';
import { hasAdminAccess } from '../../utils/matterNormalization';
import { useTheme } from '../../app/functionality/ThemeContext';
import { useNavigatorActions } from '../../app/functionality/NavigatorContext';
import UnclaimedEnquiries from './UnclaimedEnquiries';
import { Pivot, PivotItem } from '@fluentui/react';
import SegmentedControl from '../../components/filter/SegmentedControl';
import { Context as TeamsContextType } from '@microsoft/teams-js';
import AreaCountCard from './AreaCountCard';
import 'rc-slider/assets/index.css';
import Slider from 'rc-slider';

initializeIcons();

interface TeamData {
  'Created Date'?: string;
  'Created Time'?: string;
  'Full Name'?: string;
  'Last'?: string;
  'First'?: string;
  'Nickname'?: string;
  'Initials'?: string;
  'Email'?: string;
  'Entra ID'?: string;
  'Clio ID'?: string;
  'Rate'?: number;
  'Role'?: string;
  'AOW'?: string;
}

interface MonthlyCount {
  month: string;
  commercial: number;
  construction: number;
  employment: number;
  property: number;
  otherUnsure: number;
}

interface CustomLabelProps {
  x?: number | string;
  y?: number | string;
  width?: number | string;
  height?: number | string;
  value?: number;
  dataKey: string;
  isDarkMode: boolean;
}

const CustomLabel: React.FC<CustomLabelProps> = ({
  x,
  y,
  width,
  height,
  value,
  dataKey,
  isDarkMode,
}) => {
  if (
    typeof x !== 'number' ||
    typeof y !== 'number' ||
    typeof width !== 'number' ||
    typeof height !== 'number' ||
    typeof value !== 'number'
  ) {
    return null;
  }

  const textFill = isDarkMode ? '#fff' : '#333';

  return (
    <text
      x={x + width / 2}
      y={y + height / 2 + 5}
      textAnchor="middle"
      fill={textFill}
      fontSize="12"
      fontFamily="Raleway, sans-serif"
    >
      {value}
    </text>
  );
};

const CustomBarShape: React.FC<any> = (props) => {
  const { x, y, width, height } = props;
  const { isDarkMode } = useTheme();
  const fillColor = isDarkMode ? colours.dark.border : '#d0d0d0';
  return (
    <rect
      x={x}
      y={y}
      width={width}
      height={height}
      rx={2}
      fill={fillColor}
    />
  );
};

interface EnquiriesProps {
  context: TeamsContextType | null;
  enquiries: Enquiry[] | null;
  userData: UserData[] | null;
  poidData: POID[];
  setPoidData: React.Dispatch<React.SetStateAction<POID[]>>;
  teamData?: TeamData[] | null;
}

const Enquiries: React.FC<EnquiriesProps> = ({
  context,
  enquiries,
  userData,
  poidData,
  setPoidData,
  teamData,
}) => {


  // Use only real enquiries data
  // All normalized enquiries (union of legacy + new) retained irrespective of toggle
  const [allEnquiries, setAllEnquiries] = useState<(Enquiry & { __sourceType: 'new' | 'legacy' })[]>([]);
  // Display subset after applying dataset toggle
  const [displayEnquiries, setDisplayEnquiries] = useState<(Enquiry & { __sourceType: 'new' | 'legacy' })[]>([]);

  // Debug logging
  console.log('Enquiries component - enquiries prop:', enquiries);
  console.log('Enquiries component - displayEnquiries state:', displayEnquiries);
  console.log('Enquiries component - userData:', userData);

  // Navigation state variables  
  // (declaration moved below, only declare once)

  // ...existing code...


  const { isDarkMode } = useTheme();
  const { setContent } = useNavigatorActions();
  const [selectedEnquiry, setSelectedEnquiry] = useState<Enquiry | null>(null);
  const [twoColumn, setTwoColumn] = useState<boolean>(false);
<<<<<<< HEAD
=======
  // Scope toggle (Mine vs All) for claimed enquiries
  const [showMineOnly, setShowMineOnly] = useState<boolean>(true);
>>>>>>> bccb8fc5
  // Removed pagination states
  // const [currentPage, setCurrentPage] = useState<number>(1);
  // const enquiriesPerPage = 12;

  const [isRateModalOpen, setIsRateModalOpen] = useState<boolean>(false);
  const [currentRating, setCurrentRating] = useState<string>('');
  const [ratingEnquiryId, setRatingEnquiryId] = useState<string | null>(null);
  const [isSuccessVisible, setIsSuccessVisible] = useState<boolean>(false);
  const [activeSubTab, setActiveSubTab] = useState<string>('Pitch');
  const [showUnclaimedBoard, setShowUnclaimedBoard] = useState<boolean>(false);
  const [selectedArea, setSelectedArea] = useState<string | null>(null);
  const [dateRange, setDateRange] = useState<{ oldest: string; newest: string } | null>(null);
  const [isSearchActive, setSearchActive] = useState<boolean>(false);
  const [showGroupedView, setShowGroupedView] = useState<boolean>(true);
  const [showDataInspector, setShowDataInspector] = useState<boolean>(false);
  // Local dataset toggle (legacy vs new direct) analogous to Matters (only in localhost UI for now)
  const [useNewData, setUseNewData] = useState<boolean>(false);
  // Admin-only: control visibility of Deal Capture (Scope & Quote Description + Amount)
  const [showDealCapture, setShowDealCapture] = useState<boolean>(false);
  const isLocalhost = (typeof window !== 'undefined') && (window.location.hostname === 'localhost' || window.location.hostname === '127.0.0.1');
  // Admin check (match Matters logic) – be robust to spaced keys and fallbacks
  const userRec: any = (userData && userData[0]) ? userData[0] : {};
  const userRole: string = (userRec.Role || userRec.role || '').toString();
  const userFullName: string = (
    userRec.FullName ||
    userRec['Full Name'] ||
    [userRec.First, userRec.Last].filter(Boolean).join(' ')
  )?.toString() || '';
  const isAdmin = hasAdminAccess(userRole, userFullName);
  // Debug storage for raw payloads when inspecting
  const [debugRaw, setDebugRaw] = useState<{ legacy?: unknown; direct?: unknown }>({});
  const [debugLoading, setDebugLoading] = useState(false);
  const [debugError, setDebugError] = useState<string | null>(null);
  
  // Navigation state variables  
  const [activeState, setActiveState] = useState<string>('Claimed');
  const [searchTerm, setSearchTerm] = useState<string>('');
  const [activeAreaFilter, setActiveAreaFilter] = useState<string>('All');

  // Detect source type heuristically (keep pure & easily testable)
  const detectSourceType = (enq: Record<string, unknown>): 'new' | 'legacy' => {
    // Heuristics for NEW dataset:
    // 1. Presence of distinctly lower-case schema keys (id + datetime)
    // 2. Presence of pipeline fields 'stage' or 'claim'
    // 3. Absence of ANY spaced legacy keys (e.g. "Display Number") combined with at least one expected lower-case key
    const hasLowerCore = 'id' in enq && 'datetime' in enq;
    const hasPipeline = 'stage' in enq || 'claim' in enq;
    if (hasLowerCore || hasPipeline) return 'new';
    const hasSpacedKey = Object.keys(enq).some(k => k.includes(' '));
    const hasAnyLowerCompact = ['aow','poc','notes','rep','email'].some(k => k in enq);
    if (!hasSpacedKey && hasAnyLowerCompact) return 'new';
    return 'legacy';
  };

  // Normalize all incoming enquiries once (unfiltered by toggle)
  useEffect(() => {
    if (!enquiries) {
      setAllEnquiries([]);
      setDisplayEnquiries([]);
      return;
    }
    console.log('🔄 Normalizing enquiries data, count:', enquiries.length);
    const normalised: (Enquiry & { __sourceType: 'new' | 'legacy'; [k: string]: unknown })[] = enquiries.map((raw: any) => {
      const sourceType = detectSourceType(raw);
      const rec: Enquiry & { __sourceType: 'new' | 'legacy'; [k: string]: unknown } = {
        ...raw,
        ID: raw.ID || raw.id?.toString(),
        Touchpoint_Date: raw.Touchpoint_Date || raw.datetime,
        Point_of_Contact: raw.Point_of_Contact || raw.poc,
        Area_of_Work: raw.Area_of_Work || raw.aow,
        Type_of_Work: raw.Type_of_Work || raw.tow,
        Method_of_Contact: raw.Method_of_Contact || raw.moc,
        First_Name: raw.First_Name || raw.first,
        Last_Name: raw.Last_Name || raw.last,
        Email: raw.Email || raw.email,
        Phone_Number: raw.Phone_Number || raw.phone,
        Value: raw.Value || raw.value,
        Initial_first_call_notes: raw.Initial_first_call_notes || raw.notes,
        Call_Taker: raw.Call_Taker || raw.rep,
        __sourceType: sourceType
      };
      return rec;
    });
    const newCount = normalised.filter(r => r.__sourceType === 'new').length;
    const legacyCount = normalised.length - newCount;
    console.log(`📊 Source type distribution -> new: ${newCount}, legacy: ${legacyCount}`);
    setAllEnquiries(normalised);
  }, [enquiries]);

  // Map for claimer quick lookup
  const claimerMap = useMemo(() => {
    const map: Record<string, any> = {};
    teamData?.forEach(td => { if (td.Email) map[td.Email.toLowerCase()] = td; });
    return map;
  }, [teamData]);

  // Single select handler (pitch builder path)

  // Apply dataset toggle to derive display list without losing the other dataset
  useEffect(() => {
    if (!allEnquiries.length) {
      setDisplayEnquiries([]);
      return;
    }
    if (isLocalhost) {
      let filtered = allEnquiries.filter(e => useNewData ? e.__sourceType === 'new' : e.__sourceType === 'legacy');
      // Fallback: if toggle selected new but zero new detected, show legacy + emit warning for debug panel
      if (useNewData && filtered.length === 0) {
        console.warn('⚠️ No enquiries classified as new. Falling back to all for visibility.');
        filtered = allEnquiries;
      }
      console.log('✅ Applied dataset toggle: useNewData=', useNewData, 'result count=', filtered.length);
      setDisplayEnquiries(filtered);
    } else {
      setDisplayEnquiries(allEnquiries);
    }
  }, [allEnquiries, useNewData, isLocalhost]);

  // Reset area filter if current filter is no longer available
  useEffect(() => {
    if (userData && userData.length > 0 && userData[0].AOW) {
      const userAOW = userData[0].AOW.split(',').map(a => a.trim());
      if (activeAreaFilter !== 'All' && !userAOW.includes(activeAreaFilter)) {
        setActiveAreaFilter('All');
      }
    }
  }, [userData, activeAreaFilter]);

  const [currentSliderStart, setCurrentSliderStart] = useState<number>(0);
  const [currentSliderEnd, setCurrentSliderEnd] = useState<number>(0);

  // Added for infinite scroll
  const [itemsToShow, setItemsToShow] = useState<number>(20);
  const loader = useRef<HTMLDivElement | null>(null);
  const previousMainTab = useRef<string>('Claimed');

  const toggleDashboard = useCallback(() => {
    if (activeState === '') {
      setActiveState(previousMainTab.current || 'Claimed');
    } else {
      previousMainTab.current = activeState;
      setActiveState('');
    }
  }, [activeState]);

  useEffect(() => {
    const flag = sessionStorage.getItem('openUnclaimedEnquiries');
    if (flag === 'true') {
      setShowUnclaimedBoard(true);
      sessionStorage.removeItem('openUnclaimedEnquiries');
    }
  }, []);

  const toggleUnclaimedBoard = useCallback(() => {
    setShowUnclaimedBoard((prev) => !prev);
  }, []);

  useEffect(() => {
    if (displayEnquiries.length > 0) {
      const validDates = displayEnquiries
        .map((enq) => enq.Touchpoint_Date)
        .filter((d): d is string => typeof d === 'string' && isValid(parseISO(d)))
        .map((d) => parseISO(d));
      if (validDates.length > 0) {
        const oldestDate = new Date(Math.min(...validDates.map((date) => date.getTime())));
        const newestDate = new Date(Math.max(...validDates.map((date) => date.getTime())));
        setDateRange({
          oldest: format(oldestDate, 'dd MMM yyyy'),
          newest: format(newestDate, 'dd MMM yyyy'),
        });
        setCurrentSliderStart(0);
        setCurrentSliderEnd(validDates.length - 1);
      }
    } else {
      setDateRange(null);
    }
  }, [displayEnquiries]);

  const sortedEnquiries = useMemo(() => {
    return [...displayEnquiries].sort((a, b) => {
      const dateA = parseISO(a.Touchpoint_Date || '');
      const dateB = parseISO(b.Touchpoint_Date || '');
      return dateA.getTime() - dateB.getTime();
    });
  }, [displayEnquiries]);

  const unclaimedEmails = useMemo(
    () => ['team@helix-law.com'].map((e) => e.toLowerCase()),
    []
  );

  const unclaimedEnquiries = useMemo(
    () =>
      displayEnquiries.filter((e) => {
        const poc = (e.Point_of_Contact || (e as any).poc || '').toLowerCase();
        return poc === 'team@helix-law.com';
      }),
    [displayEnquiries]
  );

  const sortedValidEnquiries = useMemo(() => {
    return sortedEnquiries.filter(
      (enq) => enq.Touchpoint_Date && isValid(parseISO(enq.Touchpoint_Date))
    );
  }, [sortedEnquiries]);

  useEffect(() => {
    if (sortedValidEnquiries.length > 0) {
      setCurrentSliderEnd(sortedValidEnquiries.length - 1);
    }
  }, [sortedValidEnquiries.length]);

  const enquiriesInSliderRange = useMemo(() => {
    return sortedValidEnquiries.slice(currentSliderStart, currentSliderEnd + 1);
  }, [sortedValidEnquiries, currentSliderStart, currentSliderEnd]);

  const monthlyEnquiryCounts = useMemo(() => {
    const counts: { [month: string]: MonthlyCount } = {};
    enquiriesInSliderRange.forEach((enq) => {
      if (enq.Touchpoint_Date && enq.Area_of_Work) {
        const date = parseISO(enq.Touchpoint_Date);
        if (!isValid(date)) return;
        const monthStart = startOfMonth(date);
        const monthLabel = format(monthStart, 'MMM yyyy');
        const area = enq.Area_of_Work.toLowerCase();

        if (!counts[monthLabel]) {
          counts[monthLabel] = {
            month: monthLabel,
            commercial: 0,
            construction: 0,
            employment: 0,
            property: 0,
            otherUnsure: 0,
          };
        }

        switch (area) {
          case 'commercial':
            counts[monthLabel].commercial += 1;
            break;
          case 'construction':
            counts[monthLabel].construction += 1;
            break;
          case 'employment':
            counts[monthLabel].employment += 1;
            break;
          case 'property':
            counts[monthLabel].property += 1;
            break;
          default:
            counts[monthLabel].otherUnsure += 1;
            break;
        }
      }
    });

    const sortedMonths = Object.keys(counts).sort(
      (a, b) => new Date(a).getTime() - new Date(b).getTime()
    );
    return sortedMonths.map((m) => counts[m]);
  }, [enquiriesInSliderRange]);

  const handleSubTabChange = useCallback((item?: PivotItem) => {
    if (item) {
      const key = item.props.itemKey as string;
      // Prevent switching to Calls or Emails if Pitch Builder is open
      if (activeSubTab === 'Pitch' && (key === 'Calls' || key === 'Emails')) {
        return;
      }
      setActiveSubTab(key);
    }
  }, [activeSubTab]);

  const handleSelectEnquiry = useCallback((enquiry: Enquiry) => {
    setSelectedEnquiry(enquiry);
    setActiveSubTab('Pitch'); // Go directly to Pitch Builder
  }, []);

  const handleBackToList = useCallback(() => {
    setSelectedEnquiry(null);
  }, []);

  useEffect(() => {
    const resume = localStorage.getItem('resumePitchBuilder');
    if (resume) {
      localStorage.removeItem('resumePitchBuilder');
      const saved = localStorage.getItem('pitchBuilderState');
      if (saved) {
        try {
          const state = JSON.parse(saved);
          const enquiryId = state.enquiryId;
          if (enquiryId) {
            const found = displayEnquiries.find(e => e.ID === enquiryId);
            if (found) {
              handleSelectEnquiry(found);
            }
          }
        } catch (e) {
          console.error('Failed to resume pitch builder', e);
        }
      }
    }
  }, [displayEnquiries, handleSelectEnquiry]);

  const handleRate = useCallback((id: string) => {
    setRatingEnquiryId(id);
    setCurrentRating('');
    setIsRateModalOpen(true);
  }, []);

  const closeRateModal = useCallback(() => {
    setIsRateModalOpen(false);
    setRatingEnquiryId(null);
    setCurrentRating('');
  }, []);

  const handleEditRating = useCallback(async (id: string, newRating: string) => {
    try {
      const response = await fetch(
        `${process.env.REACT_APP_PROXY_BASE_URL}/${process.env.REACT_APP_UPDATE_RATING_PATH}?code=${process.env.REACT_APP_UPDATE_RATING_CODE}`,
        {
          method: 'POST',
          headers: { 'Content-Type': 'application/json' },
          body: JSON.stringify({ ID: id, Rating: newRating }),
        }
      );
      if (response.ok) {
        // No longer update localEnquiries; only update via API and refresh if needed
        setIsSuccessVisible(true);
      } else {
        const errorText = await response.text();
        console.error('Failed to update rating:', errorText);
      }
    } catch (error) {
      console.error('Error updating rating:', error);
    }
  }, []);

  const submitRating = useCallback(async () => {
    if (ratingEnquiryId && currentRating) {
      await handleEditRating(ratingEnquiryId, currentRating);
      setIsSuccessVisible(true);
      closeRateModal();
    }
  }, [ratingEnquiryId, currentRating, handleEditRating, closeRateModal]);

  const filteredEnquiries = useMemo(() => {
    let filtered = enquiriesInSliderRange;

    console.log('🔍 FILTERING DEBUG - START');
    console.log('📊 enquiriesInSliderRange count:', enquiriesInSliderRange.length);
    console.log('🎯 activeState:', activeState);
    console.log('👤 userData:', userData);

    const userEmail = userData && userData[0] && userData[0].Email
      ? userData[0].Email.toLowerCase()
      : '';

    // For local development, use Sam SP's data
    const useLocalData = process.env.REACT_APP_USE_LOCAL_DATA === 'true';
    const isLocalhost = window.location.hostname === 'localhost';
    
    const effectiveUserEmail = (useLocalData && isLocalhost) 
      ? 'ac@helix-law.com' 
      : userEmail;

    console.log('📧 User email for filtering:', userEmail);
    console.log('🏠 Local mode enabled:', useLocalData && isLocalhost);
    console.log('✅ Effective user email:', effectiveUserEmail);

    // DETAILED POC VALUE ANALYSIS
    console.log('🔬 DETAILED POC ANALYSIS:');
    enquiriesInSliderRange.forEach((enq, index) => {
      const pocOld = enq.Point_of_Contact || '';
      const pocNew = (enq as any).poc || '';
      console.log(`  Enquiry ${index + 1}:`, {
        id: enq.ID,
        Point_of_Contact: pocOld,
        poc: pocNew,
        finalPoc: pocOld || pocNew,
        userEmail: userEmail,
        effectiveUserEmail: effectiveUserEmail,
        matches: (pocOld || pocNew).toLowerCase() === effectiveUserEmail
      });
    });

    // Filter by activeState first (supports Claimed, Unclaimed, etc.)
    if (activeState === 'Claimed') {
      if (showMineOnly) {
        console.log('🎯 Filtering for CLAIMED (Mine only)');
        filtered = filtered.filter(enquiry => {
          const poc = (enquiry.Point_of_Contact || (enquiry as any).poc || '').toLowerCase();
          const matches = effectiveUserEmail ? poc === effectiveUserEmail : false;
          console.log(`  Enquiry ${enquiry.ID}: poc="${poc}" vs effectiveUserEmail="${effectiveUserEmail}" → ${matches}`);
          return matches;
        });
      } else {
        console.log('🎯 Filtering for CLAIMED (All claimed)');
        filtered = filtered.filter(enquiry => {
          const poc = (enquiry.Point_of_Contact || (enquiry as any).poc || '').toLowerCase();
          // Exclude unclaimed placeholder emails
          const isUnclaimed = unclaimedEmails.includes(poc);
          return poc && !isUnclaimed; // any real claimed enquiry
        });
      }
    } else if (activeState === 'Claimable') {
      filtered = filtered.filter(enquiry => {
        // Handle both old and new schema
        const poc = (enquiry.Point_of_Contact || (enquiry as any).poc || '').toLowerCase();
        return unclaimedEmails.includes(poc);
      });
    }

    console.log('Filtering - after state filter:', filtered);

    // Area-based access control - only applies for unclaimed enquiries
    if (activeState === 'Claimable' && userData && userData.length > 0 && userData[0].AOW) {
      const userAOW = userData[0].AOW.split(',').map(a => a.trim().toLowerCase());
      console.log('Filtering - userAOW:', userAOW);

      const hasFullAccess = userAOW.some(
        area => area.includes('operations') || area.includes('tech')
      );

      if (!hasFullAccess) {
        filtered = filtered.filter(enquiry => {
          const enquiryArea = (enquiry.Area_of_Work || '').toLowerCase();
          if (!enquiryArea) return false;

          const inAllowed = userAOW.some(
            a => a === enquiryArea || a.includes(enquiryArea) || enquiryArea.includes(a)
          );
          if (!inAllowed) return false;

          if (activeAreaFilter !== 'All') {
            return enquiryArea === activeAreaFilter.toLowerCase();
          }
          return true;
        });
      } else if (activeAreaFilter !== 'All') {
        filtered = filtered.filter(enquiry => {
          const enquiryArea = (enquiry.Area_of_Work || '').toLowerCase();
          return enquiryArea === activeAreaFilter.toLowerCase();
        });
      }
    } else if (activeAreaFilter !== 'All') {
      filtered = filtered.filter(enquiry => {
        const enquiryArea = (enquiry.Area_of_Work || '').toLowerCase();
        return enquiryArea === activeAreaFilter.toLowerCase();
      });
    }

    console.log('Filtering - after area filter:', filtered);
    
    // Apply search term filter
    if (searchTerm.trim()) {
      const term = searchTerm.toLowerCase();
      filtered = filtered.filter(enquiry => 
        enquiry.First_Name?.toLowerCase().includes(term) ||
        enquiry.Last_Name?.toLowerCase().includes(term) ||
        enquiry.Email?.toLowerCase().includes(term) ||
        enquiry.Company?.toLowerCase().includes(term) ||
        enquiry.Type_of_Work?.toLowerCase().includes(term) ||
        enquiry.ID?.toLowerCase().includes(term)
      );
    }
    
    console.log('Filtering - final filtered:', filtered);
    
    return filtered;
  }, [
    enquiriesInSliderRange,
    userData,
    activeState,
    activeAreaFilter,
    searchTerm,
    showMineOnly,
    unclaimedEmails,
  ]);

  // Removed pagination logic
  // const indexOfLastEnquiry = currentPage * enquiriesPerPage;
  // const indexOfFirstEnquiry = indexOfLastEnquiry - enquiriesPerPage;
  // const currentEnquiries = useMemo(
  //   () => filteredEnquiries.slice(indexOfFirstEnquiry, indexOfLastEnquiry),
  //   [filteredEnquiries, indexOfFirstEnquiry, indexOfLastEnquiry]
  // );
  // const totalPages = Math.ceil(filteredEnquiries.length / enquiriesPerPage);

  // Added for infinite scroll - support both grouped and regular view
  const displayedItems = useMemo(() => {
    if (showGroupedView) {
      // Use grouped display
      const mixedItems = getMixedEnquiryDisplay([...filteredEnquiries].reverse());
      return mixedItems.slice(0, itemsToShow);
    } else {
      // Use regular display
      return [...filteredEnquiries].reverse().slice(0, itemsToShow);
    }
  }, [filteredEnquiries, itemsToShow, showGroupedView]);

  const handleLoadMore = useCallback(() => {
    setItemsToShow((prev) => Math.min(prev + 20, filteredEnquiries.length));
  }, [filteredEnquiries.length]);

  useEffect(() => {
    const observer = new IntersectionObserver(
      (entries) => {
        if (entries[0].isIntersecting) {
          setItemsToShow((prev) => Math.min(prev + 20, filteredEnquiries.length));
        }
      },
      {
        root: null,
        rootMargin: '200px', // Increased margin to trigger earlier
        threshold: 0.1, // Trigger as soon as the loader is slightly visible
      }
    );
  
    // Delay observer setup slightly to allow state updates
    const timeoutId = setTimeout(() => {
      if (loader.current) {
        observer.observe(loader.current);
      }
    }, 100); // Small delay ensures `filteredEnquiries` is set before attaching
  
    return () => {
      clearTimeout(timeoutId);
      if (loader.current) {
        observer.unobserve(loader.current);
      }
    };
  }, [filteredEnquiries, itemsToShow]);
  const handleSetActiveState = useCallback(
    (key: string) => {
      if (key !== '') {
        previousMainTab.current = key;
      }
      setActiveState(key);
      setActiveSubTab('Pitch');
      setItemsToShow(20);
      setTimeout(() => {
        setItemsToShow((prev) =>
          Math.min(prev + 40, filteredEnquiries.length)
        );
      }, 200);
    },
    [filteredEnquiries.length]
  );

  const ACTION_BAR_HEIGHT = 48;

  const backButtonStyle = mergeStyles({
    width: 32,
    height: 32,
    borderRadius: 0,
    display: 'flex',
    alignItems: 'center',
    justifyContent: 'center',
    backgroundColor: isDarkMode ? colours.dark.sectionBackground : '#f3f3f3',
    boxShadow: '0 1px 2px rgba(0,0,0,0.1)',
    marginRight: 8,
  });

  function detailNavStyle(dark: boolean) {
    return mergeStyles({
      backgroundColor: dark ? colours.dark.sectionBackground : colours.light.sectionBackground,
      boxShadow: dark ? '0 2px 4px rgba(0,0,0,0.4)' : '0 2px 4px rgba(0,0,0,0.1)',
      borderTop: dark ? '1px solid rgba(255,255,255,0.1)' : '1px solid rgba(0,0,0,0.05)',
      padding: '0 24px',
      display: 'flex',
      flexDirection: 'row',
      gap: '8px',
      alignItems: 'center',
      height: '48px',
      position: 'sticky',
      top: '48px',
      zIndex: 999,
    });
  }



  const ratingOptions = [
    {
      key: 'Good',
      text: 'Good',
      description:
        'Might instruct us, relevant to our work. Interesting contact and/or matter, likely to lead somewhere short or long term.',
    },
    {
      key: 'Neutral',
      text: 'Neutral',
      description:
        'Ok contact, matter or person/prospect possibly of interest but not an ideal fit. Uncertain will instruct us.',
    },
    {
      key: 'Poor',
      text: 'Poor',
      description:
        'Poor quality. Very unlikely to instruct us. Prospect or matter not a good fit. Time waster or irrelevant issue.',
    },
  ];

  const renderRatingOptions = useCallback(() => {
    return (
      <Stack tokens={{ childrenGap: 15 }}>
        {ratingOptions.map((option) => (
          <Stack key={option.key} tokens={{ childrenGap: 5 }}>
            <label htmlFor={`radio-${option.key}`} style={{ display: 'flex', alignItems: 'center' }}>
              <input
                type="radio"
                id={`radio-${option.key}`}
                name="rating"
                value={option.key}
                checked={currentRating === option.key}
                onChange={(e) => setCurrentRating(e.target.value)}
                style={{ marginRight: '12px', width: '18px', height: '18px' }}
              />
              <Text
                variant="mediumPlus"
                styles={{
                  root: {
                    fontWeight: 600,
                    color: colours.highlight,
                    fontFamily: 'Raleway, sans-serif',
                  },
                }}
              >
                {option.text}
              </Text>
            </label>
            <Text
              variant="small"
              styles={{
                root: {
                  marginLeft: '30px',
                  color: isDarkMode ? colours.dark.text : colours.light.text,
                  fontFamily: 'Raleway, sans-serif',
                },
              }}
            >
              {option.description}
            </Text>
          </Stack>
        ))}
      </Stack>
    );
  }, [currentRating, isDarkMode, ratingOptions]);

  const renderDetailView = useCallback(
    (enquiry: Enquiry) => (
      <>
        {activeSubTab === 'Pitch' && (
          <PitchBuilder enquiry={enquiry} userData={userData} showDealCapture={showDealCapture} />
        )}
        {activeSubTab === 'Calls' && <EnquiryCalls enquiry={enquiry} />}
        {activeSubTab === 'Emails' && <EnquiryEmails enquiry={enquiry} />}
      </>
    ),
    [activeSubTab, userData, showDealCapture]
  );

  const enquiriesCountPerMember = useMemo(() => {
    if (!enquiriesInSliderRange || !teamData) return [];
    const grouped: { [email: string]: number } = {};
    enquiriesInSliderRange.forEach((enq) => {
      // Handle both old and new schema
      const pocEmail = (enq.Point_of_Contact || (enq as any).poc || '').toLowerCase();
      if (pocEmail) {
        grouped[pocEmail] = (grouped[pocEmail] || 0) + 1;
      }
    });
    const counts: { initials: string; count: number }[] = [];
    teamData.forEach((member) => {
      const memberEmail = member.Email?.toLowerCase();
      const memberRole = member.Role?.toLowerCase();
      if (memberEmail && grouped[memberEmail] && memberRole !== 'non-solicitor') {
        counts.push({
          initials: member.Initials || '',
          count: grouped[memberEmail],
        });
      }
    });
    counts.sort((a, b) => b.count - a.count);
    return counts;
  }, [enquiriesInSliderRange, teamData]);

  const enquiriesCountPerArea = useMemo(() => {
    const c: { [key: string]: number } = {
      Commercial: 0,
      Property: 0,
      Construction: 0,
      Employment: 0,
      'Other/Unsure': 0,
    };
    enquiriesInSliderRange.forEach((enq) => {
      const area = enq.Area_of_Work?.toLowerCase();
      if (area === 'commercial') {
        c.Commercial += 1;
      } else if (area === 'property') {
        c.Property += 1;
      } else if (area === 'construction') {
        c.Construction += 1;
      } else if (area === 'employment') {
        c.Employment += 1;
      } else {
        c['Other/Unsure'] += 1;
      }
    });
    return c;
  }, [enquiriesInSliderRange]);

  const loggedInUserInitials = useMemo(() => {
    if (userData && userData.length > 0) {
      return userData[0].Initials || '';
    }
    return '';
  }, [userData]);

  const getMonthlyCountByArea = (monthData: MonthlyCount, area: string): number => {
    switch (area.toLowerCase()) {
      case 'commercial':
        return monthData.commercial;
      case 'property':
        return monthData.property;
      case 'construction':
        return monthData.construction;
      case 'employment':
        return monthData.employment;
      case 'other/unsure':
        return monthData.otherUnsure;
      default:
        return 0;
    }
  };

  function getAreaIcon(area: string): string {
    switch (area.toLowerCase()) {
      case 'commercial':
        return 'KnowledgeArticle';
      case 'property':
        return 'CityNext';
      case 'construction':
        return 'ConstructionCone';
      case 'employment':
        return 'People';
      case 'other/unsure':
        return 'Help';
      default:
        return 'Question';
    }
  }

  function getAreaColor(area: string): string {
    switch (area.toLowerCase()) {
      case 'commercial':
        return colours.blue;
      case 'construction':
        return colours.orange;
      case 'property':
        return colours.green;
      case 'employment':
        return colours.yellow;
      case 'other/unsure':
        return '#E53935';
      default:
        return colours.cta;
    }
  }

  const renderCustomLegend = (props: any) => {
    const { payload } = props;
    return (
      <div style={{ display: 'flex', flexWrap: 'wrap', fontFamily: 'Raleway, sans-serif' }}>
        {payload.map((entry: any, index: number) => (
          <div
            key={`legend-item-${index}`}
            style={{ display: 'flex', alignItems: 'center', marginRight: 20 }}
          >
            <div
              style={{
                width: 12,
                height: 12,
                backgroundColor: getAreaColor(entry.value),
                marginRight: 8,
              }}
            />
            <span
              style={{
                color: isDarkMode ? colours.dark.text : colours.light.text,
                fontWeight: 500,
              }}
            >
              {entry.value.charAt(0).toUpperCase() + entry.value.slice(1)}
            </span>
          </div>
        ))}
      </div>
    );
  };

  function containerStyle(dark: boolean) {
    return mergeStyles({
      backgroundColor: dark ? colours.dark.background : colours.light.background,
      minHeight: '100vh',
      boxSizing: 'border-box',
      color: dark ? colours.light.text : colours.dark.text,
    });
  }

  // Global Navigator: list vs detail
  useEffect(() => {
    // List mode: filter/search bar in Navigator (like Matters list state)
    if (!selectedEnquiry) {
      setContent(
        <div style={{
          backgroundColor: isDarkMode ? colours.dark.sectionBackground : colours.light.sectionBackground,
          padding: '10px 24px 12px 24px',
          boxShadow: isDarkMode ? '0 2px 6px rgba(0,0,0,0.5)' : '0 2px 6px rgba(0,0,0,0.12)',
          display: 'flex',
          alignItems: 'center',
          gap: 12,
          fontSize: 14,
          fontFamily: 'Raleway, sans-serif',
          flexWrap: 'wrap',
          position: 'sticky',
          top: 0,
          zIndex: 1000,
          borderBottom: isDarkMode ? '1px solid rgba(255,255,255,0.08)' : '1px solid rgba(0,0,0,0.06)'
        }}>
          <SegmentedControl
            id="enquiries-status-seg"
            ariaLabel="Filter enquiries by status"
            value={activeState === 'Claimable' ? 'Unclaimed' : activeState}
            onChange={(k) => handleSetActiveState(k === 'Unclaimed' ? 'Claimable' : k)}
            options={['Claimed','Unclaimed'].map(k => ({ key: k, label: k }))}
          />
          {userData && userData[0]?.AOW && userData[0].AOW.split(',').length > 1 && (
            <SegmentedControl
              id="enquiries-area-seg"
              ariaLabel="Filter enquiries by area of work"
              value={activeAreaFilter}
              onChange={setActiveAreaFilter}
              options={[{ key: 'All', label: 'All' }, ...userData[0].AOW.split(',').map(a => a.trim()).map(a => ({ key: a, label: a }))]}
            />
          )}
          <div style={{ flex: 1 }} />
          {(isAdmin || isLocalhost) && (
            <div
              style={{
                display: 'flex', alignItems: 'center', gap: 8, padding: '2px 10px 2px 6px', height: 40, borderRadius: 12,
                background: isDarkMode ? '#5a4a12' : colours.highlightYellow,
                border: isDarkMode ? '1px solid #806c1d' : '1px solid #e2c56a',
                boxShadow: '0 1px 2px rgba(0,0,0,0.15)', fontSize: 11, fontWeight: 600, color: isDarkMode ? '#ffe9a3' : '#5d4700'
              }}
              title="Admin Debugger (alex, luke, cass only)"
            >
              <span style={{ fontSize: 11, fontWeight: 600, color: isDarkMode ? '#ffe9a3' : '#5d4700', marginRight: 4 }}>Admin Only</span>
              <IconButton
                iconProps={{ iconName: 'TestBeaker', style: { fontSize: 16 } }}
                title="Admin Debugger (alex, luke, cass only)"
                ariaLabel="Admin Debugger (alex, luke, cass only)"
                onClick={() => setShowDataInspector(v => !v)}
                styles={{ root: { borderRadius: 8, background: 'rgba(0,0,0,0.08)', height: 30, width: 30 } }}
                data-tooltip="alex, luke, cass"
              />
<<<<<<< HEAD
            )}
            {/* Spacer */}
            <div style={{ flex: 1 }} />
            {/* Admin controls (debug + data toggle) for admin or localhost */}
            {(isAdmin || isLocalhost) && (
              <div
                style={{
                  display: 'flex',
                  alignItems: 'center',
                  gap: 8,
                  padding: '2px 10px 2px 6px',
                  height: 40,
                  borderRadius: 12,
                  background: isDarkMode ? '#5a4a12' : colours.highlightYellow,
                  border: isDarkMode ? '1px solid #806c1d' : '1px solid #e2c56a',
                  boxShadow: '0 1px 2px rgba(0,0,0,0.15)',
                  fontSize: 11,
                  fontWeight: 600,
                  color: isDarkMode ? '#ffe9a3' : '#5d4700'
                }}
                title="Admin / debug controls"
              >
                <IconButton
                  iconProps={{ iconName: 'TestBeaker', style: { fontSize: 16 } }}
                  title="Debug API calls"
                  ariaLabel="Open data inspector"
                  onClick={() => setShowDataInspector(v => !v)}
                  styles={{ root: { borderRadius: 8, background: 'rgba(0,0,0,0.08)', height: 30, width: 30 } }}
                />
                <ToggleSwitch
                  id="enquiries-new-data-toggle"
                  checked={useNewData}
                  onChange={setUseNewData}
                  size="sm"
                  onText="New"
                  offText="Legacy"
                  ariaLabel="Toggle dataset between legacy and new"
                />
                <ToggleSwitch
                  id="enquiries-two-column-toggle"
                  checked={twoColumn}
                  onChange={setTwoColumn}
                  size="sm"
                  onText="2-col"
                  offText="1-col"
                  ariaLabel="Toggle two column layout"
                />
              </div>
            )}
          </>
        )}
      </div>
=======
              <ToggleSwitch id="enquiries-new-data-toggle" checked={useNewData} onChange={setUseNewData} size="sm" onText="New" offText="Legacy" ariaLabel="Toggle dataset between legacy and new" />
              <ToggleSwitch id="enquiries-scope-toggle" checked={showMineOnly} onChange={setShowMineOnly} size="sm" onText="Mine" offText="All" ariaLabel="Toggle between showing only my claimed enquiries and all claimed enquiries" />
              <ToggleSwitch id="enquiries-two-column-toggle" checked={twoColumn} onChange={setTwoColumn} size="sm" onText="2-col" offText="1-col" ariaLabel="Toggle two column layout" />
            </div>
          )}
        </div>
      );
    } else {
      // Detail mode: 48px navigator with Back + tabs (and optional small admin pill at right)
      setContent(
        <div className={detailNavStyle(isDarkMode)}>
          <IconButton
            iconProps={{ iconName: 'ChevronLeft' }}
            onClick={handleBackToList}
            className={backButtonStyle}
            title="Back"
            ariaLabel="Back"
          />
          <Pivot className="navigatorPivot" selectedKey={activeSubTab} onLinkClick={handleSubTabChange}>
            <PivotItem headerText="Pitch Builder" itemKey="Pitch" />
            <PivotItem
              headerText="Calls"
              itemKey="Calls"
              headerButtonProps={activeSubTab === 'Pitch' ? { 'aria-disabled': true, style: { color: '#aaa', cursor: 'not-allowed' } } : {}}
            />
            <PivotItem
              headerText="Emails"
              itemKey="Emails"
              headerButtonProps={activeSubTab === 'Pitch' ? { 'aria-disabled': true, style: { color: '#aaa', cursor: 'not-allowed' } } : {}}
            />
          </Pivot>
          <div style={{ flex: 1 }} />
          {(isAdmin || isLocalhost) && (
            <div
              style={{
                display: 'flex', alignItems: 'center', gap: 8, padding: '2px 10px 2px 6px', height: 40, borderRadius: 12,
                background: isDarkMode ? '#5a4a12' : colours.highlightYellow,
                border: isDarkMode ? '1px solid #806c1d' : '1px solid #e2c56a',
                boxShadow: '0 1px 2px rgba(0,0,0,0.15)', fontSize: 11, fontWeight: 600, color: isDarkMode ? '#ffe9a3' : '#5d4700'
              }}
              title="Admin / debug controls"
            >
              <IconButton
                iconProps={{ iconName: 'TestBeaker', style: { fontSize: 16 } }}
                title="Debug"
                ariaLabel="Open data inspector"
                onClick={() => setShowDataInspector(v => !v)}
                styles={{ root: { borderRadius: 8, background: 'rgba(0,0,0,0.08)', height: 30, width: 30 } }}
              />
              <span style={{ fontSize: 11, fontWeight: 600, color: isDarkMode ? '#ffe9a3' : '#5d4700' }}>Deal Capture</span>
              <ToggleSwitch
                id="deal-capture-toggle"
                checked={showDealCapture}
                onChange={setShowDealCapture}
                size="sm"
                onText="Show"
                offText="Hide"
                ariaLabel="Show or hide Deal Capture (Scope & Quote Description + Amount)"
              />
            </div>
          )}
        </div>
      );
    }
    return () => setContent(null);
  }, [
    setContent,
    isDarkMode,
    selectedEnquiry,
    activeState,
    activeAreaFilter,
    userData,
    isAdmin,
    isLocalhost,
    useNewData,
    showMineOnly,
    twoColumn,
    activeSubTab,
  showDealCapture,
    handleSubTabChange,
    handleBackToList,
  ]);

  return (
    <div className={containerStyle(isDarkMode)}>
>>>>>>> bccb8fc5

  <section className="page-section">
        <Stack
          tokens={{ childrenGap: 20 }}
          styles={{
            root: {
              backgroundColor: isDarkMode 
                ? colours.dark.sectionBackground 
                : colours.light.sectionBackground,
              // Remove extra chrome when viewing a single enquiry; PitchBuilder renders its own card
              padding: selectedEnquiry ? '0' : '16px',
              borderRadius: 0,
              boxShadow: selectedEnquiry
                ? 'none'
                : (isDarkMode
                    ? `0 4px 12px ${colours.dark.border}`
                    : `0 4px 12px ${colours.light.border}`),
              width: '100%',
              fontFamily: 'Raleway, sans-serif',
            },
          }}
        >

      {showUnclaimedBoard ? (
        <UnclaimedEnquiries
          enquiries={unclaimedEnquiries}
          onSelect={handleSelectEnquiry}
        />
      ) : null}

      <div
        key={activeState}
        className={mergeStyles({
          flex: 1,
          display: 'flex',
          flexDirection: 'column',
          gap: '0px', // Remove extra gap between sections
          paddingBottom: 0, // Remove extra space at the bottom
          backgroundColor: 'transparent',
          transition: 'background-color 0.3s',
        })}
      >
        {selectedEnquiry ? (
          renderDetailView(selectedEnquiry)
        ) : (
          <>
                  {filteredEnquiries.length === 0 ? (
                    <div
                      className={mergeStyles({
                        backgroundColor: 'transparent',
                        borderRadius: '12px',
                        padding: '60px 40px',
                        textAlign: 'center',
                        boxShadow: 'none',
                      })}
                    >
                      <Icon
                        iconName="Search"
                        styles={{
                          root: {
                            fontSize: '48px',
                            color: isDarkMode ? colours.dark.subText : colours.light.subText,
                            marginBottom: '20px',
                          },
                        }}
                      />
                      <Text
                        variant="xLarge"
                        styles={{
                          root: {
                            color: isDarkMode ? colours.dark.text : colours.light.text,
                            fontFamily: 'Raleway, sans-serif',
                            fontWeight: '600',
                            marginBottom: '8px',
                          },
                        }}
                      >
                        No enquiries found
                      </Text>
                      <Text
                        variant="medium"
                        styles={{
                          root: {
                            color: isDarkMode ? colours.dark.subText : colours.light.subText,
                            fontFamily: 'Raleway, sans-serif',
                          },
                        }}
                      >
                        Try adjusting your search criteria or filters
                      </Text>
                    </div>

            ) : (
              <>
                        {/* Connected List Items */}
                        <div
                          className={
                            (() => {
                              const base = mergeStyles({
                                display: twoColumn ? 'grid' : 'flex',
                                flexDirection: twoColumn ? undefined : 'column',
                                gap: '12px',
                                padding: 0,
                                margin: 0,
                                backgroundColor: 'transparent',
                                gridTemplateColumns: twoColumn ? 'repeat(2, minmax(0, 1fr))' : undefined,
                                width: '100%', // allow full width usage
                                transition: 'grid-template-columns .25s ease',
                              });
                              return twoColumn ? `${base} two-col-grid` : base;
                            })()
                          }
                          style={twoColumn ? { position: 'relative' } : undefined}
                        >
                          {twoColumn && (() => {
                            if (typeof document !== 'undefined' && !document.getElementById('enquiriesTwoColStyles')) {
                              const el = document.createElement('style');
                              el.id = 'enquiriesTwoColStyles';
                              el.textContent = '@media (max-width: 860px){.two-col-grid{display:flex!important;flex-direction:column!important;}}';
                              document.head.appendChild(el);
                            }
                            return null;
                          })()}
                          {displayedItems.map((item, idx) => {
                            const isLast = idx === displayedItems.length - 1;

                            // Extract user's areas of work (AOW) for filtering
                            let userAOW: string[] = [];
                            if (userData && userData.length > 0 && userData[0].AOW) {
                              userAOW = userData[0].AOW.split(',').map((a) => a.trim().toLowerCase());
                    }

                            if (isGroupedEnquiry(item)) {
                              // Render grouped enquiry card
                              return (
                                <GroupedEnquiryCard
                                  key={item.clientKey}
                                  groupedEnquiry={item}
                                  onSelect={handleSelectEnquiry}
                                  onRate={handleRate}
                                  teamData={teamData}
                                  isLast={isLast}
                                  userAOW={userAOW}
                                />
                              );
                            } else {
                              const pocLower = (item.Point_of_Contact || (item as any).poc || '').toLowerCase();
                              const isUnclaimed = pocLower === 'team@helix-law.com';
                              if (isUnclaimed) {
                                return (
                                  <NewUnclaimedEnquiryCard
                                    key={item.ID}
                                    enquiry={item}
                                    onSelect={() => {}} // Prevent click-through to pitch builder
                                    onRate={handleRate}
                                    isLast={isLast}
                                  />
                                );
                              }
                              const claimer = claimerMap[pocLower];
                              return (
                                <ClaimedEnquiryCard
                                  key={item.ID}
                                  enquiry={item}
                                  claimer={claimer}
                                  onSelect={handleSelectEnquiry}
                                  onRate={handleRate}
                                  isLast={isLast}
                                />
                              );
                            }
                          })}
                        </div>
                        
                        <div ref={loader} />
              </>
            )}
          </>
        )}
      </div>

      {isSuccessVisible && (
        <MessageBar
          messageBarType={MessageBarType.success}
          isMultiline={false}
          onDismiss={() => setIsSuccessVisible(false)}
          dismissButtonAriaLabel="Close"
          styles={{
            root: {
              position: 'fixed',
              bottom: 20,
              right: 20,
              maxWidth: '300px',
              zIndex: 1000,
              borderRadius: '4px',
              fontFamily: 'Raleway, sans-serif',
            },
          }}
        >
          Rating submitted successfully!
        </MessageBar>
      )}

      <Modal
        isOpen={isRateModalOpen}
        onDismiss={closeRateModal}
        isBlocking={false}
        containerClassName={mergeStyles({
          maxWidth: 600,
          padding: '30px',
          borderRadius: '12px',
          backgroundColor: isDarkMode
            ? colours.dark.sectionBackground
            : colours.light.sectionBackground,
          color: isDarkMode ? colours.dark.text : colours.light.text,
          fontFamily: 'Raleway, sans-serif',
        })}
        styles={{ main: { maxWidth: '600px', margin: 'auto' } }}
        aria-labelledby="rate-modal"
      >
        <Stack tokens={{ childrenGap: 20 }}>
          <Text
            variant="xxLarge"
            styles={{
              root: {
                fontWeight: '700',
                color: isDarkMode ? colours.dark.text : colours.light.text,
                fontFamily: 'Raleway, sans-serif',
              },
            }}
          >
            Rate
          </Text>
          <Text
            variant="medium"
            styles={{
              root: {
                color: isDarkMode ? colours.dark.text : colours.light.text,
                fontFamily: 'Raleway, sans-serif',
              },
            }}
          >
            Please select a rating:
          </Text>
          {renderRatingOptions()}
          <Stack horizontal tokens={{ childrenGap: 15 }} horizontalAlign="end">
            <PrimaryButton
              text="Submit"
              onClick={submitRating}
              disabled={!currentRating}
              styles={{ root: { fontFamily: 'Raleway, sans-serif' } }}
            />
            <DefaultButton
              text="Cancel"
              onClick={closeRateModal}
              styles={{ root: { fontFamily: 'Raleway, sans-serif' } }}
            />
          </Stack>
        </Stack>
      </Modal>
        </Stack>
      </section>

      {/* Enquiry API Debugger - Only in development */}
      {showDataInspector && (
        <EnquiryApiDebugger
          currentEnquiries={displayEnquiries}
          onClose={() => setShowDataInspector(false)}
        />
      )}
      {showDataInspector && isLocalhost && (
        <div style={{ margin:'16px 0', padding:16, background: isDarkMode ? '#1e2430' : '#f5f8fc', border:`1px solid ${isDarkMode? 'rgba(255,255,255,0.1)': '#d4e1f1'}`, borderRadius:8 }}>
          <Text variant="mediumPlus" styles={{ root:{ fontWeight:600, marginBottom:8, color: isDarkMode? colours.dark.text: colours.light.text }}}>Local Dataset Toggle Debug</Text>
          <Text variant="small" styles={{ root:{ display:'block', marginBottom:8 }}}>Showing <strong>{useNewData ? 'NEW (direct)' : 'LEGACY'}</strong> dataset. Total after normalization: {displayEnquiries.length}</Text>
          {debugError && <MessageBar messageBarType={MessageBarType.error}>{debugError}</MessageBar>}
        </div>
      )}
    </div>
  );
}



export default Enquiries;<|MERGE_RESOLUTION|>--- conflicted
+++ resolved
@@ -178,11 +178,8 @@
   const { setContent } = useNavigatorActions();
   const [selectedEnquiry, setSelectedEnquiry] = useState<Enquiry | null>(null);
   const [twoColumn, setTwoColumn] = useState<boolean>(false);
-<<<<<<< HEAD
-=======
   // Scope toggle (Mine vs All) for claimed enquiries
   const [showMineOnly, setShowMineOnly] = useState<boolean>(true);
->>>>>>> bccb8fc5
   // Removed pagination states
   // const [currentPage, setCurrentPage] = useState<number>(1);
   // const enquiriesPerPage = 12;
@@ -1051,60 +1048,6 @@
                 styles={{ root: { borderRadius: 8, background: 'rgba(0,0,0,0.08)', height: 30, width: 30 } }}
                 data-tooltip="alex, luke, cass"
               />
-<<<<<<< HEAD
-            )}
-            {/* Spacer */}
-            <div style={{ flex: 1 }} />
-            {/* Admin controls (debug + data toggle) for admin or localhost */}
-            {(isAdmin || isLocalhost) && (
-              <div
-                style={{
-                  display: 'flex',
-                  alignItems: 'center',
-                  gap: 8,
-                  padding: '2px 10px 2px 6px',
-                  height: 40,
-                  borderRadius: 12,
-                  background: isDarkMode ? '#5a4a12' : colours.highlightYellow,
-                  border: isDarkMode ? '1px solid #806c1d' : '1px solid #e2c56a',
-                  boxShadow: '0 1px 2px rgba(0,0,0,0.15)',
-                  fontSize: 11,
-                  fontWeight: 600,
-                  color: isDarkMode ? '#ffe9a3' : '#5d4700'
-                }}
-                title="Admin / debug controls"
-              >
-                <IconButton
-                  iconProps={{ iconName: 'TestBeaker', style: { fontSize: 16 } }}
-                  title="Debug API calls"
-                  ariaLabel="Open data inspector"
-                  onClick={() => setShowDataInspector(v => !v)}
-                  styles={{ root: { borderRadius: 8, background: 'rgba(0,0,0,0.08)', height: 30, width: 30 } }}
-                />
-                <ToggleSwitch
-                  id="enquiries-new-data-toggle"
-                  checked={useNewData}
-                  onChange={setUseNewData}
-                  size="sm"
-                  onText="New"
-                  offText="Legacy"
-                  ariaLabel="Toggle dataset between legacy and new"
-                />
-                <ToggleSwitch
-                  id="enquiries-two-column-toggle"
-                  checked={twoColumn}
-                  onChange={setTwoColumn}
-                  size="sm"
-                  onText="2-col"
-                  offText="1-col"
-                  ariaLabel="Toggle two column layout"
-                />
-              </div>
-            )}
-          </>
-        )}
-      </div>
-=======
               <ToggleSwitch id="enquiries-new-data-toggle" checked={useNewData} onChange={setUseNewData} size="sm" onText="New" offText="Legacy" ariaLabel="Toggle dataset between legacy and new" />
               <ToggleSwitch id="enquiries-scope-toggle" checked={showMineOnly} onChange={setShowMineOnly} size="sm" onText="Mine" offText="All" ariaLabel="Toggle between showing only my claimed enquiries and all claimed enquiries" />
               <ToggleSwitch id="enquiries-two-column-toggle" checked={twoColumn} onChange={setTwoColumn} size="sm" onText="2-col" offText="1-col" ariaLabel="Toggle two column layout" />
@@ -1190,7 +1133,6 @@
 
   return (
     <div className={containerStyle(isDarkMode)}>
->>>>>>> bccb8fc5
 
   <section className="page-section">
         <Stack
