--- conflicted
+++ resolved
@@ -127,18 +127,6 @@
     return `£${total.toLocaleString()}`;
   };
 
-<<<<<<< HEAD
-  const groupCardStyle = mergeStyles({
-    display: 'flex',
-    flexDirection: 'column',
-    backgroundColor: isDarkMode ? '#1f242b' : '#ffffff',
-    border: `1px solid ${isDarkMode ? 'rgba(255,255,255,0.08)' : 'rgba(0,0,0,0.08)'}`,
-    borderLeft: `4px solid ${colours.highlight}`,
-    borderRadius: 6,
-    marginBottom: isLast ? 0 : 10,
-    cursor: 'pointer',
-    transition: 'background-color 0.15s ease, transform 0.15s ease',
-=======
   const svgMark = encodeURIComponent('<svg xmlns="http://www.w3.org/2000/svg" viewBox="0 0 57.56 100" preserveAspectRatio="xMidYMid meet"><g fill="currentColor" opacity="0.22"><path d="M57.56,13.1c0,7.27-7.6,10.19-11.59,11.64-4,1.46-29.98,11.15-34.78,13.1C6.4,39.77,0,41.23,0,48.5v-13.1C0,28.13,6.4,26.68,11.19,24.74c4.8-1.94,30.78-11.64,34.78-13.1,4-1.45,11.59-4.37,11.59-11.64v13.09h0Z"/><path d="M57.56,38.84c0,7.27-7.6,10.19-11.59,11.64s-29.98,11.16-34.78,13.1c-4.8,1.94-11.19,3.4-11.19,10.67v-13.1c0-7.27,6.4-8.73,11.19-10.67,4.8-1.94,30.78-11.64,34.78-13.1,4-1.46,11.59-4.37,11.59-11.64v13.09h0Z"/><path d="M57.56,64.59c0,7.27-7.6,10.19-11.59,11.64-4,1.46-29.98,11.15-34.78,13.1-4.8,1.94-11.19,3.39-11.19,10.67v-13.1c0-7.27,6.4-8.73,11.19-10.67,4.8-1.94,30.78-11.64,34.78-13.1,4-1.45,11.59-4.37,11.59-11.64v13.1h0Z"/></g></svg>');
   const cardStyle = mergeStyles({
     position: 'relative',
@@ -149,7 +137,6 @@
     padding: '14px 18px 14px 22px',
     marginBottom: isLast ? 0 : 8,
     cursor: 'pointer',
->>>>>>> bccb8fc5
     fontFamily: 'Raleway, sans-serif',
     overflow: 'hidden',
     transition: 'border-color .2s, transform .15s',
@@ -175,38 +162,12 @@
       zIndex: 0,
     },
     selectors: {
-<<<<<<< HEAD
-      ':hover': {
-        backgroundColor: isDarkMode ? '#242b33' : '#f9fbfc',
-        transform: 'translateX(2px)',
-      },
-    },
-  });
-
-  const headerStyle = mergeStyles({
-    display: 'flex',
-    alignItems: 'center',
-    padding: '14px 18px',
-    gap: 20,
-    borderBottom: isExpanded ? `1px solid ${isDarkMode ? 'rgba(255,255,255,0.08)' : 'rgba(0,0,0,0.06)'}` : 'none',
-  });
-
-  const mainContentStyle = mergeStyles({
-    flex: 1,
-    display: 'grid',
-    gridTemplateColumns: '2fr 1.3fr 1fr 0.9fr 110px',
-    alignItems: 'center',
-    gap: 20,
-    width: '100%',
-  });
-=======
       ':hover': { transform: 'translateY(-2px)', borderColor: colours.highlight },
       ':active': { transform: 'translateY(-1px)' },
     },
   });
 
   const topRow = mergeStyles({ display: 'flex', alignItems: 'flex-start', gap: 16, flexWrap: 'wrap', position: 'relative' });
->>>>>>> bccb8fc5
 
   const nameStyle = mergeStyles({
     fontWeight: 600,
