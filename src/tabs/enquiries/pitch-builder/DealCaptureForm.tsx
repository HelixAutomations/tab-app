--- conflicted
+++ resolved
@@ -697,11 +697,6 @@
         <div className={paymentInfoClass(true, true)}>{amountError}</div>
       )}
 
-<<<<<<< HEAD
-  <PaymentPreview initialScopeDescription={initialScopeDescription} amount={amount} />
-
-=======
->>>>>>> bccb8fc5
       <Stack>
         <div className={toggleContainer} aria-label="Select ID type">
           <div
