import { Enquiry } from '../../../app/functionality/types';
import { colours } from '../../../app/styles/colours';
import { templateBlocks, TemplateBlock } from '../../../app/customisation/ProductionTemplateBlocks';

function escapeRegExp(str: string): string {
  return str.replace(/[.*+?^${}()|[\]\\]/g, '\\$&');
}
export function getLeftoverPlaceholders(blocks: TemplateBlock[] = templateBlocks): string[] {
  return [...blocks.map((b) => b.placeholder), '[Amount]'];
}

export const leftoverPlaceholders = getLeftoverPlaceholders();

/**
 * Utility: turn consecutive <br><br> lines into real paragraphs (<p>...).
 * Some email clients (especially Outlook) collapse repeated <br> tags.
 * Converting them into <p> ensures consistent spacing.
 */
export function convertDoubleBreaksToParagraphs(html: string): string {
  let normalized = html
// invisible change
    .replace(/\r\n/g, '\n')
    .replace(/(<br \/>){2,}/g, '\n\n')
    .replace(/<\/div>\s*<br \/>/g, '</div>');
    
  // Convert numbered lists to proper HTML ordered lists
  normalized = convertNumberedListsToHTML(normalized);
  
  const paragraphs = normalized.split(/\n\s*\n/).filter(p => p.trim().length > 0);
  const wrapped = paragraphs.map((paragraph) => {
    const t = paragraph.trim();
    // Keep block-level lists as-is to avoid invalid <p><ol> nesting in Outlook
    if (/^<ol\b/i.test(t) && /<\/ol>\s*$/i.test(t)) return t;
    return `<p>${t}</p>`;
  });
  return wrapped.join('');
}

/**
 * Convert plain text numbered lists to HTML ordered lists.
 * Looks for patterns like "1. " and "2. " and converts them to proper <ol><li> structure.
 */
export function convertNumberedListsToHTML(text: string): string {
  const lines = text.split('\n');
  const result: string[] = [];
  let inList = false;
  let listItems: { n: number; content: string }[] = [];

  for (let i = 0; i < lines.length; i++) {
    const line = lines[i];
    const trimmedLine = line.trim();
    const listItemMatch = trimmedLine.match(/^(\d+)\.\s+(.+)$/);

    if (listItemMatch) {
      const n = Number(listItemMatch[1]);
      const itemContent = listItemMatch[2];
      if (!inList) {
        inList = true;
        listItems = [];
      }
      listItems.push({ n, content: itemContent });
    } else {
      if (inList) {
        const html =
          `<ol class="hlx-numlist" style="list-style:none;padding-left:0;margin:16px 0;">` +
          listItems
            .map(({ n, content }) =>
              `<li style="margin:0 0 12px 0;line-height:1.6;">` +
              `<span style="display:inline-block;min-width:1.6em;color:#D65541;font-weight:700;">${n}.` +
              `</span><span>${content}</span></li>`
            )
            .join('') +
          `</ol>`;
        result.push(html);
        inList = false;
        listItems = [];
      }
      result.push(trimmedLine ? line : '');
    }
  }

  if (inList && listItems.length > 0) {
    const html =
      `<ol class="hlx-numlist" style="list-style:none;padding-left:0;margin:16px 0;">` +
      listItems
        .map(({ n, content }) =>
          `<li style="margin:0 0 12px 0;line-height:1.6;">` +
          `<span style="display:inline-block;min-width:1.6em;color:#D65541;font-weight:700;">${n}.` +
          `</span><span>${content}</span></li>`
        )
        .join('') +
      `</ol>`;
    result.push(html);
  }

  return result.join('\n');
}

/**
 * Removes lines that contain leftover placeholders.
 * Also condenses multiple blank lines down to one.
 */
export function removeUnfilledPlaceholders(
  text: string,
  blocks: TemplateBlock[] = templateBlocks
): string {
  const placeholders = getLeftoverPlaceholders(blocks);

  // Remove placeholder tokens but keep surrounding copy
  let cleaned = text;
  placeholders.forEach((placeholder) => {
    const regex = new RegExp(escapeRegExp(placeholder), 'g');
    cleaned = cleaned.replace(regex, '');
  });

  const lines = cleaned.split('\n');

  const consolidated: string[] = [];
  for (const line of lines) {
    const trimmed = line.trim();
    if (
      trimmed === '' &&
      consolidated.length > 0 &&
      consolidated[consolidated.length - 1].trim() === ''
    ) {
      continue;
    }
    consolidated.push(trimmed);
  }

  return consolidated.join('\n').trim();
}

/**
 * Highlight leftover placeholders in CTA red so they stand out in previews
 */
export function markUnfilledPlaceholders(
  text: string,
  blocks: TemplateBlock[] = templateBlocks
): string {
  const placeholders = getLeftoverPlaceholders(blocks);
  let marked = text;
  placeholders.forEach((placeholder) => {
    const regex = new RegExp(escapeRegExp(placeholder), 'g');
    marked = marked.replace(
      regex,
      `<span style="color: ${colours.cta}; font-weight: bold;">${placeholder}</span>`
    );
  });
  // Also highlight generic [INSERT ...] placeholders that haven't been filled
  marked = marked.replace(/\[INSERT[^\]]*\]/gi, (m) => {
    return `<span style="color: ${colours.cta}; font-weight: bold;">${m}</span>`;
  });
  return marked;
}

/**
 * Strips all the highlight <span> attributes (data-placeholder, data-inserted, etc.)
 * so final email doesn't have bright highlighting.
 */
export function removeHighlightSpans(html: string): string {
  const tempDiv = document.createElement('div');
  tempDiv.innerHTML = html;

  // Elements that should be fully removed
  const removeSelectors =
    '.lock-toggle, .block-sidebar, .sentence-delete, .sentence-handle';
  tempDiv.querySelectorAll(removeSelectors).forEach((el) => el.remove());

  // Unwrap placeholder containers. If no option is selected, keep the first
  // option's content so that default previews still render.
  tempDiv.querySelectorAll('.block-option-list').forEach((el) => {
    const parent = el.parentNode;
    if (!parent) return;

    const bubbles = Array.from(el.querySelectorAll('.option-bubble')) as HTMLElement[];
    let keep = bubbles.find(
      (b) => b.classList.contains('active') || b.classList.contains('selected')
    );
    if (!keep && bubbles.length > 0) {
      keep = bubbles[0];
    }

    bubbles.forEach((bubble) => {
      const bubbleEl = bubble as HTMLElement;
      if (bubbleEl === keep) {
        const bubbleParent = bubbleEl.parentNode;
        if (!bubbleParent) return;

        // Remove option headers so only the main content remains
        bubbleEl.querySelectorAll('strong').forEach((el) => el.remove());

        // Unwrap option-preview containers to avoid indentation styles
        bubbleEl.querySelectorAll('.option-preview').forEach((preview) => {
          const previewParent = preview.parentNode;
          if (!previewParent) return;
          while (preview.firstChild)
            previewParent.insertBefore(preview.firstChild, preview);
          previewParent.removeChild(preview);
        });

        while (bubbleEl.firstChild)
          bubbleParent.insertBefore(bubbleEl.firstChild, bubbleEl);
        bubbleParent.removeChild(bubbleEl);
      } else {
        bubbleEl.remove();
      }
    });

    while (el.firstChild) parent.insertBefore(el.firstChild, el);
    parent.removeChild(el);
  });

  // Remove highlight attributes/classes but keep user content
  const cleanupSelectors =
    '[data-placeholder], [data-inserted], [data-link], [data-sentence], [data-insert], [data-snippet], [data-block-title], .insert-placeholder, .block-main, .block-container';
  tempDiv.querySelectorAll(cleanupSelectors).forEach((el) => {
    el.removeAttribute('data-placeholder');
    el.removeAttribute('data-inserted');
    el.removeAttribute('data-link');
    el.removeAttribute('data-sentence');
    el.removeAttribute('data-insert');
    el.removeAttribute('data-snippet');
    el.removeAttribute('data-block-title');
    el.removeAttribute('style');
    el.removeAttribute('contenteditable');
    if ((el as HTMLElement).classList.contains('block-main')) {
      (el as HTMLElement).classList.remove('block-main');
    }
    if ((el as HTMLElement).classList.contains('block-container')) {
      (el as HTMLElement).classList.remove('block-container');
    }
    if ((el as HTMLElement).classList.contains('insert-placeholder')) {
      (el as HTMLElement).classList.remove('insert-placeholder');
    }
  });

  // Unwrap containers that are purely structural
  tempDiv.querySelectorAll('[data-block-title]').forEach((el) => {
    const parent = el.parentNode;
    if (!parent) return;
    while (el.firstChild) parent.insertBefore(el.firstChild, el);
    parent.removeChild(el);
  });

  tempDiv.querySelectorAll('.block-main, .block-container').forEach((el) => {
    const parent = el.parentNode;
    if (!parent) return;
    while (el.firstChild) parent.insertBefore(el.firstChild, el);
    parent.removeChild(el);
  });

  // Remove label helpers
  tempDiv
    .querySelectorAll('.block-label, .block-label-display')
    .forEach((el) => el.remove());

  return tempDiv.innerHTML;
}

/**
 * When we insert multiline text from the TemplateBlocks, we turn raw newlines into <br />.
 */
export function cleanTemplateString(template: string): string {
  // Trim the entire string to remove leading/trailing whitespace and newlines
  const trimmedTemplate = template.trim();
  let lines = trimmedTemplate.split('\n');

  // If the first line is a header followed by a blank line, drop both
  if (lines.length > 1 && lines[1].trim() === '') {
    lines = lines.slice(2);
  }

  return lines
    .map((line) => line.trim())
    .join('<br />')
    .replace(/(<br \/>)+$/, '');
}

/**
 * Wrap all [INSERT ...] placeholders in a span so we can detect them easily.
 */
export function wrapInsertPlaceholders(text: string): string {
  return text.replace(/\[INSERT[^\]]*\]/gi, (m) => {
    return `<span class="insert-placeholder" data-insert tabindex="0" role="button">${m}</span>`;
  });
}

/**
 * A quick helper: do we have an array of strings or a single string?
 */
export function isStringArray(value: string | string[]): value is string[] {
  return Array.isArray(value);
}

export function replacePlaceholders(
  template: string,
  intro: string,
  enquiry: Enquiry,
  userData: any,
  blocks: TemplateBlock[] = templateBlocks
): string {
  const userFirstName = userData?.[0]?.['First'] || 'Your';
  const userFullName = userData?.[0]?.['Full Name'] || 'Your Name';
  const userRole = userData?.[0]?.['Role'] || 'Your Position';
  // Get the raw rate value
  const userRate = userData?.[0]?.['Rate'];
  // Format the rate to include the £ symbol and VAT text
  const formattedRate =
    userRate && userRate !== '[Rate]' ? `£${userRate} + VAT` : '[Rate]';

  let result = template
    .replace(
      /\[Enquiry.First_Name\]/g,
      `<span style="background-color: ${colours.highlightYellow}; padding: 1px 3px;" data-placeholder="[Enquiry.First_Name]">${
        enquiry.First_Name || 'there'
      }</span>`
    )
    .replace(
      /\[Enquiry.Point_of_Contact\]/g,
      `<span style="background-color: ${colours.highlightYellow}; padding: 1px 3px;" data-placeholder="[Enquiry.Point_of_Contact]">${
        enquiry.Point_of_Contact || 'Our Team'
      }</span>`
    );

  // Insert placeholders for each template block
  blocks.forEach((block) => {
    const regex = new RegExp(escapeRegExp(block.placeholder), 'g');
    const optionBubbles = block.options
      .map((o) => {
        const preview = cleanTemplateString(o.previewText).replace(/<p>/g, `<p style="margin: 0;">`);
        return `<div class="option-bubble" data-block-title="${block.title}" data-option-label="${o.label}"><strong>${o.label}</strong><div class="option-preview">${preview}</div></div>`;
      })
      .join('');
    result = result.replace(
      regex,
      `<span data-placeholder="${block.placeholder}" class="block-option-list"><span class="block-label" data-label-title="${block.title}">${block.title}</span>${optionBubbles}</span>`
    );
  });

  result = result
    .replace(
      /\[First Name\]/g,
      `<span data-placeholder="[First Name]" style="background-color: ${colours.grey}; padding: 1px 3px;">${userFirstName}</span>`
    )
    .replace(
      /\[Full Name\]/g,
      `<span data-placeholder="[Full Name]" style="background-color: ${colours.grey}; padding: 1px 3px;">${userFullName}</span>`
    )
    .replace(
      /\[Position\]/g,
      `<span data-placeholder="[Position]" style="background-color: ${colours.grey}; padding: 1px 3px;">${userRole}</span>`
    )
    .replace(
      /\[Rate\]/g,
      `<span data-placeholder="[Rate]" style="background-color: ${colours.grey}; padding: 1px 3px;">${formattedRate}</span>`
    );

  return result;
}

/**
 * Helper function to replace [FE] and [ACID] with dynamic values.
 */
export function applyDynamicSubstitutions(
  text: string,
  userData: any,
  enquiry: Enquiry,
  amount?: number | string,
  passcode?: string,
  instructionsLink?: string
): string {
  const userInitials = userData?.[0]?.['Initials'] || 'XX';
  const enquiryID = enquiry?.ID || '0000';
  const userRole = userData?.[0]?.['Role'] || '[Position]';
  const userRate = userData?.[0]?.['Rate']; // This is the raw rate value from SQL
  // Format the rate to include the pound symbol and " + VAT"
  const formattedRate =
    userRate && userRate !== '[Rate]' ? `£${userRate} + VAT` : '[Rate]';

  const formattedAmount =
    amount !== undefined && amount !== null && amount !== ''
      ? (() => {
          const num = Number(amount);
          if (isNaN(num)) return '[Amount]';
          const withDecimals = num.toLocaleString('en-GB', {
            minimumFractionDigits: 2,
            maximumFractionDigits: 2,
          });
          return `£${withDecimals.replace(/\.00$/, '')}`;
        })()
      : '[Amount]';

<<<<<<< HEAD
  // Prefer provided instructionsLink. Otherwise, if we have passcode and enquiry ID, include both.
  // Fallbacks maintain older behavior.
  const baseUrl = process.env.REACT_APP_INSTRUCTIONS_URL || '#';
  const finalInstructionsLink = instructionsLink
    || (passcode && enquiry?.ID
      ? `${baseUrl}?deal=${encodeURIComponent(String(enquiry.ID))}&token=${encodeURIComponent(String(passcode))}`
      : passcode
        ? `${baseUrl}?passcode=${encodeURIComponent(String(passcode))}`
        : baseUrl);
=======
  // Build canonical instructions link as path: <base>/pitch/<enquiryID>-<passcode>
  // Prefer provided instructionsLink if set; otherwise compose from env base + enquiry/passcode
  const liveBase = 'https://instruct.helix-law.com';
  const envBase = (process.env.REACT_APP_INSTRUCTIONS_URL || liveBase).replace(/\/$/, '');
  const isLocalHost = typeof window !== 'undefined' && /^(localhost|127\.0\.0\.1)$/i.test(window.location.hostname || '');
  const baseUrl = (isLocalHost || /localhost|127\.0\.0\.1/i.test(envBase)) ? liveBase : envBase;
  const eid = enquiryID && String(enquiryID).trim().length > 0 ? String(enquiryID) : '';
  const canCompose = Boolean(passcode && eid);
  let finalInstructionsLink = '#';
  if (instructionsLink && instructionsLink !== '#') {
    finalInstructionsLink = /localhost|127\.0\.0\.1/i.test(instructionsLink)
      ? (canCompose ? `${liveBase}/pitch/${eid}-${passcode}` : liveBase)
      : instructionsLink;
  } else if (canCompose) {
    finalInstructionsLink = `${baseUrl}/pitch/${eid}-${passcode}`;
  }

  // Prebuilt anchor for the instructions link (HTML email friendly) — blue + bold
  const instructAnchor = `<a href="${finalInstructionsLink}" target="_blank" rel="noopener noreferrer" style="color:#1a73e8;font-weight:700;text-decoration:underline;">Instruct Helix Law</a>`;
>>>>>>> e3b7eb35

  return text
  // Support explicit marker syntax used in editor content
  .replace(/\[\[INSTRUCT_LINK::[^\]]*\]\]/gi, instructAnchor)
    .replace(/\[FE\]/g, userInitials)
    .replace(/\[ACID\]/g, enquiryID)
    .replace(/\[Position\]/g, userRole)
    .replace(/\[Rate\]/g, formattedRate)
    .replace(/\[Amount\]/g, formattedAmount)
    .replace(/\[Passcode\]/g, passcode || '[Passcode]')
<<<<<<< HEAD
    // Render a human-friendly hyperlink instead of a raw URL
    .replace(
      /\[InstructLink\]/g,
      `<a href="${finalInstructionsLink}" target="_blank" rel="noopener noreferrer">Instruct Helix Law</a>`
    );
=======
  // [InstructLink] renders as a clickable link labelled "Instruct Helix Law" (case-insensitive)
  .replace(/\[InstructLink\]/gi, instructAnchor)
  // Optional raw URL token if needed in plain contexts (case-insensitive)
  .replace(/\[InstructLinkUrl\]/gi, finalInstructionsLink);
>>>>>>> e3b7eb35
}<|MERGE_RESOLUTION|>--- conflicted
+++ resolved
@@ -391,7 +391,6 @@
         })()
       : '[Amount]';
 
-<<<<<<< HEAD
   // Prefer provided instructionsLink. Otherwise, if we have passcode and enquiry ID, include both.
   // Fallbacks maintain older behavior.
   const baseUrl = process.env.REACT_APP_INSTRUCTIONS_URL || '#';
@@ -401,27 +400,9 @@
       : passcode
         ? `${baseUrl}?passcode=${encodeURIComponent(String(passcode))}`
         : baseUrl);
-=======
-  // Build canonical instructions link as path: <base>/pitch/<enquiryID>-<passcode>
-  // Prefer provided instructionsLink if set; otherwise compose from env base + enquiry/passcode
-  const liveBase = 'https://instruct.helix-law.com';
-  const envBase = (process.env.REACT_APP_INSTRUCTIONS_URL || liveBase).replace(/\/$/, '');
-  const isLocalHost = typeof window !== 'undefined' && /^(localhost|127\.0\.0\.1)$/i.test(window.location.hostname || '');
-  const baseUrl = (isLocalHost || /localhost|127\.0\.0\.1/i.test(envBase)) ? liveBase : envBase;
-  const eid = enquiryID && String(enquiryID).trim().length > 0 ? String(enquiryID) : '';
-  const canCompose = Boolean(passcode && eid);
-  let finalInstructionsLink = '#';
-  if (instructionsLink && instructionsLink !== '#') {
-    finalInstructionsLink = /localhost|127\.0\.0\.1/i.test(instructionsLink)
-      ? (canCompose ? `${liveBase}/pitch/${eid}-${passcode}` : liveBase)
-      : instructionsLink;
-  } else if (canCompose) {
-    finalInstructionsLink = `${baseUrl}/pitch/${eid}-${passcode}`;
-  }
-
-  // Prebuilt anchor for the instructions link (HTML email friendly) — blue + bold
-  const instructAnchor = `<a href="${finalInstructionsLink}" target="_blank" rel="noopener noreferrer" style="color:#1a73e8;font-weight:700;text-decoration:underline;">Instruct Helix Law</a>`;
->>>>>>> e3b7eb35
+
+  // Prebuild the anchor used in HTML previews/emails
+  const instructAnchor = `<a href="${finalInstructionsLink}" target="_blank" rel="noopener noreferrer">Instruct Helix Law</a>`;
 
   return text
   // Support explicit marker syntax used in editor content
@@ -432,16 +413,6 @@
     .replace(/\[Rate\]/g, formattedRate)
     .replace(/\[Amount\]/g, formattedAmount)
     .replace(/\[Passcode\]/g, passcode || '[Passcode]')
-<<<<<<< HEAD
-    // Render a human-friendly hyperlink instead of a raw URL
-    .replace(
-      /\[InstructLink\]/g,
-      `<a href="${finalInstructionsLink}" target="_blank" rel="noopener noreferrer">Instruct Helix Law</a>`
-    );
-=======
-  // [InstructLink] renders as a clickable link labelled "Instruct Helix Law" (case-insensitive)
-  .replace(/\[InstructLink\]/gi, instructAnchor)
-  // Optional raw URL token if needed in plain contexts (case-insensitive)
-  .replace(/\[InstructLinkUrl\]/gi, finalInstructionsLink);
->>>>>>> e3b7eb35
+  // Render a human-friendly hyperlink instead of a raw URL
+  .replace(/\[InstructLink\]/g, instructAnchor);
 }