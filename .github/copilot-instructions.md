# Copilot custom instructions for this workspace

## Project context
- Stack: React 18 + TypeScript (strict), Azure Functions (Node 18/20, @azure/functions v4), TeamsFx, Fluent UI, Jest.
- Structure: Frontend in `src/`; Azure Functions in `api/src/functions`; `decoupled-functions` project; local Azurite.

## Data schema policy (Matters)
- Primary: Use NEW schema → snake_case (`matter_id`, `display_number`) or uppercase (`MatterID`).
- Legacy: `"Display Number"`, `"Unique ID"` are DEPRECATED. Do not add new uses.
- Normalisation: Route all changes via `src/utils/matterNormalization.ts`. If touching raw shapes, add tests + update docs.
- Data source: Prefer `vnet_direct`.
- Goal: Consolidate on new schema and remove legacy.

## General guidelines
- TypeScript-first; no `any`. Use `unknown` + narrow.
- Keep functions small, pure; avoid hidden I/O.
- Return typed results; never throw plain strings.
- All exported functions and complex types require JSDoc.
- Security: parameterised SQL; never log secrets; use `DefaultAzureCredential` + Key Vault for prod.
- Keep diffs focused; no unrelated refactors.

## React/TypeScript
- Functional components + hooks; React 18 patterns.
- Enable `react-jsx` and strict TS.
- New UI: use `@fluentui/react-components` (v9). Keep v8 for existing code.
- Co-locate component-specific types and tests.

<<<<<<< HEAD
=======
### UI micro-patterns from recent iterations
- Sticky action/navigation bars: keep a subtle bottom border for separation
	- Dark: `1px solid rgba(255,255,255,0.08)`
	- Light: `1px solid rgba(0,0,0,0.06)`
- Notes pin UX: a small, floating icon inside the notes box (top-right); no pointer triangle.
	- Use Fluent UI icon names that exist (e.g., `Pinned` for pin, `Unpin` for unpin).
	- Ensure `z-index` is above content to keep it visible.
- Source confirmation microcopy: prefer a clear, neutral hint
	- “Source confirmation: these notes may be intake rep call notes, a web form message, or an auto‑parsed email.”
	- Display as a compact hover tooltip or a muted caption under the label.
- VAT display: when an Amount is entered, show VAT 20% and Total inc VAT (formatted, concise) near the input.
	- Don’t render the panel when the amount is empty or invalid.
- Flattened detail layout: in detail mode, avoid double/triple card chrome; keep a sticky header + main content only.
- Reveal/copy controls for contact info: reveal on hover, with copy affordance; keep typography compact.

### Editor overlay pattern (for placeholder-rich text)
- Use a transparent textarea over a highlighted pre layer to render placeholders like `[TOKEN]`.
- Snap selection to the full placeholder token on click/drag inside it for easy replace.
- Provide undo/redo (Ctrl+Z/Ctrl+Y) with a small, debounced history (≈300ms) to avoid noise.
- Unify font metrics between layers (font, lineHeight, letterSpacing, ligatures) to prevent drift.

>>>>>>> bccb8fc5
## Azure Functions (Node)
- Use v4 model: `app.http(...)` with separate typed handler.
- Always handle CORS + OPTIONS.
- Read config from env; fallback to Key Vault in prod. No hardcoded secrets.
- Error handling: 4xx for validation; 5xx for server errors.

<<<<<<< HEAD
=======
### Function security and observability
- Validate and coerce inputs at the boundary; prefer narrow runtime validators.
- Parameterize all SQL; never interpolate user input.
- Don’t log PII or secrets; scrub if needed.
- Return structured errors with appropriate status codes.

>>>>>>> bccb8fc5
## Testing
- Jest + Testing Library for React.
- Integration tests for Functions where possible.
- Cover happy path + ≥1 edge case per public function.

## Performance & DX
- Avoid O(n²) on large lists.
- Memoise expensive selectors.
- Maintain CRA/react-scripts compatibility.<|MERGE_RESOLUTION|>--- conflicted
+++ resolved
@@ -25,8 +25,6 @@
 - New UI: use `@fluentui/react-components` (v9). Keep v8 for existing code.
 - Co-locate component-specific types and tests.
 
-<<<<<<< HEAD
-=======
 ### UI micro-patterns from recent iterations
 - Sticky action/navigation bars: keep a subtle bottom border for separation
 	- Dark: `1px solid rgba(255,255,255,0.08)`
@@ -48,22 +46,18 @@
 - Provide undo/redo (Ctrl+Z/Ctrl+Y) with a small, debounced history (≈300ms) to avoid noise.
 - Unify font metrics between layers (font, lineHeight, letterSpacing, ligatures) to prevent drift.
 
->>>>>>> bccb8fc5
 ## Azure Functions (Node)
 - Use v4 model: `app.http(...)` with separate typed handler.
 - Always handle CORS + OPTIONS.
 - Read config from env; fallback to Key Vault in prod. No hardcoded secrets.
 - Error handling: 4xx for validation; 5xx for server errors.
 
-<<<<<<< HEAD
-=======
 ### Function security and observability
 - Validate and coerce inputs at the boundary; prefer narrow runtime validators.
 - Parameterize all SQL; never interpolate user input.
 - Don’t log PII or secrets; scrub if needed.
 - Return structured errors with appropriate status codes.
 
->>>>>>> bccb8fc5
 ## Testing
 - Jest + Testing Library for React.
 - Integration tests for Functions where possible.
